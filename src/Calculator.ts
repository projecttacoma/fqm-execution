--- conflicted
+++ resolved
@@ -37,21 +37,9 @@
 export async function calculate(
   measureBundle: R4.IBundle,
   patientBundles: R4.IBundle[],
-<<<<<<< HEAD
   options: CalculationOptions
 ): Promise<CalculationOutput> {
-=======
-  options: CalculationOptions,
-  valueSetCache: R4.IValueSet[] = []
-): Promise<{
-  results: ExecutionResult[];
-  debugOutput?: DebugOutput;
-  elmLibraries?: ELM[];
-  mainLibraryName?: string;
-  parameters?: { [key: string]: any };
-  valueSetCache?: R4.IValueSet[];
-}> {
->>>>>>> c173e520
+
   const debugObject: DebugOutput | undefined = options.enableDebugOutput ? <DebugOutput>{} : undefined;
 
   // Ensure the CalculationOptions have sane defaults, only if they're not set
@@ -208,18 +196,9 @@
 export async function calculateMeasureReports(
   measureBundle: R4.IBundle,
   patientBundles: R4.IBundle[],
-<<<<<<< HEAD
   options: CalculationOptions
 ): Promise<MRCalculationOutput> {
-=======
-  options: CalculationOptions,
-  valueSetCache: R4.IValueSet[] = []
-): Promise<{
-  results: R4.IMeasureReport | R4.IMeasureReport[];
-  debugOutput?: DebugOutput;
-  valueSetCache?: R4.IValueSet[];
-}> {
->>>>>>> c173e520
+
   return options.reportType === 'summary'
     ? calculateAggregateMeasureReport(measureBundle, patientBundles, options, valueSetCache)
     : calculateIndividualMeasureReports(measureBundle, patientBundles, options, valueSetCache);
@@ -237,14 +216,9 @@
 export async function calculateIndividualMeasureReports(
   measureBundle: R4.IBundle,
   patientBundles: R4.IBundle[],
-<<<<<<< HEAD
   options: CalculationOptions
 ): Promise<IMRCalculationOutput> {
-=======
-  options: CalculationOptions,
-  valueSetCache: R4.IValueSet[] = []
-): Promise<{ results: R4.IMeasureReport[]; debugOutput?: DebugOutput; valueSetCache?: R4.IValueSet[] }> {
->>>>>>> c173e520
+
   if (options.reportType && options.reportType !== 'individual') {
     throw new Error('calculateMeasureReports only supports reportType "individual".');
   }
@@ -273,14 +247,9 @@
 export async function calculateAggregateMeasureReport(
   measureBundle: R4.IBundle,
   patientBundles: R4.IBundle[],
-<<<<<<< HEAD
   options: CalculationOptions
 ): Promise<AMRCalculationOutput> {
-=======
-  options: CalculationOptions,
-  valueSetCache: R4.IValueSet[] = []
-): Promise<{ results: R4.IMeasureReport; debugOutput?: DebugOutput; valueSetCache?: R4.IValueSet[] }> {
->>>>>>> c173e520
+
   if (options.reportType && options.reportType === 'individual') {
     throw new Error('calculateAggregateMeasureReports only supports reportType "summary".');
   }
@@ -332,14 +301,8 @@
 export async function calculateRaw(
   measureBundle: R4.IBundle,
   patientBundles: R4.IBundle[],
-<<<<<<< HEAD
   options: CalculationOptions
 ): Promise<RCalculationOutput> {
-=======
-  options: CalculationOptions,
-  valueSetCache: R4.IValueSet[] = []
-): Promise<{ results: cql.Results | string; debugOutput?: DebugOutput; valueSetCache?: R4.IValueSet[] }> {
->>>>>>> c173e520
   const debugObject: DebugOutput | undefined = options.enableDebugOutput ? <DebugOutput>{} : undefined;
   const results = await Execution.execute(measureBundle, patientBundles, options, valueSetCache, debugObject);
   if (results.rawResults) {
@@ -361,14 +324,9 @@
 export async function calculateGapsInCare(
   measureBundle: R4.IBundle,
   patientBundles: R4.IBundle[],
-<<<<<<< HEAD
   options: CalculationOptions
 ): Promise<GICCalculationOutput> {
-=======
-  options: CalculationOptions,
-  valueSetCache: R4.IValueSet[] = []
-): Promise<{ results: R4.IBundle; debugOutput?: DebugOutput; valueSetCache?: R4.IValueSet[] }> {
->>>>>>> c173e520
+
   // Detailed results for populations get ELM content back
   options.returnELM = true;
 
@@ -516,19 +474,15 @@
   return { results: result, debugOutput, valueSetCache: calculationResults.valueSetCache };
 }
 
-<<<<<<< HEAD
+/**
+ * Get data requirements for this measure
+ *
+ * @param measureBundle Bundle with a MeasureResource and all necessary data for execution.
+ * @returns FHIR Library of data requirements
+ */
+
 export function calculateDataRequirements(measureBundle: R4.IBundle): DRCalculationOutput {
-=======
-/**
- * Get data requirements for this measure
- *
- * @param measureBundle Bundle with a MeasureResource and all necessary data for execution.
- * @returns FHIR Library of data requirements
- */
-export function calculateDataRequirements(
-  measureBundle: R4.IBundle
-): { results: R4.ILibrary; debugOutput?: DebugOutput } {
->>>>>>> c173e520
+
   // Extract the library ELM, and the id of the root library, from the measure bundle
   const { cqls, rootLibIdentifier, elmJSONs } = MeasureHelpers.extractLibrariesFromBundle(measureBundle);
   const rootLib = elmJSONs.find(ej => ej.library.identifier == rootLibIdentifier);
