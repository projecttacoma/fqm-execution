--- conflicted
+++ resolved
@@ -388,29 +388,8 @@
       // resources from the retrieve results and record reasons for each filter they did not satisfy
       if (reasonDetail.hasReasonDetail && r.queryInfo && detailedResult?.clauseResults) {
         const flattenedFilters = flattenFilters(r.queryInfo.filter);
-<<<<<<< HEAD
-
-        flattenedFilters.forEach(f => {
-          // Separate interval handling for 'during' filters
-          if (f.type === 'during') {
-            const duringFilter = f as DuringFilter;
-            const resources = detailedResult.clauseResults?.find(
-              cr => cr.libraryName === r.retrieveLibraryName && cr.localId === r.retrieveLocalId
-            );
-
-            if (duringFilter.valuePeriod.interval && resources) {
-              const path = duringFilter.attribute.split('.');
-              const interval = duringFilter.valuePeriod.interval;
-
-              // Access desired property of FHIRObject
-              resources.raw.forEach((r: any) => {
-                let desiredAttr = r;
-                path.forEach(key => {
-                  if (desiredAttr.value?.isDateTime) {
-                    return;
-=======
         const resources = detailedResult.clauseResults?.find(
-          cr => cr.libraryName === r.libraryName && cr.localId === r.retrieveLocalId
+          cr => cr.libraryName === r.retrieveLibraryName && cr.localId === r.retrieveLocalId
         );
 
         if (resources) {
@@ -452,30 +431,16 @@
                       path: duringFilter.attribute,
                       reference: `${resource._json.resourceType}/${resource.id.value}`
                     });
->>>>>>> 21ed75af
+
                   }
                 }
-<<<<<<< HEAD
-              });
-            }
-          } else if (f.type === 'notnull') {
-            const notNullFilter = f as NotNullFilter;
-            const resources = detailedResult.clauseResults?.find(
-              cr => cr.libraryName === r.retrieveLibraryName && cr.localId === r.retrieveLocalId
-            );
-            const attrPath = notNullFilter.attribute.split('.');
-            if (resources) {
-              // Access desired property of FHIRObject
-              resources.raw.forEach((r: any) => {
-                let desiredAttr = r;
-=======
+
               } else if (f.type === 'notnull') {
                 const notNullFilter = f as NotNullFilter;
                 const attrPath = notNullFilter.attribute.split('.');
 
                 // Access desired property of FHIRObject
                 let desiredAttr = resource;
->>>>>>> 21ed75af
                 attrPath.forEach(key => {
                   if (desiredAttr) {
                     desiredAttr = desiredAttr[key];
@@ -515,24 +480,6 @@
                     }
                   }
                 }
-<<<<<<< HEAD
-              });
-            }
-          } else {
-            // TODO: This logic is not perfect, and can be corrupted by multiple resources spanning truthy values for all filters
-            // For non-during filters, look up clause result by localId
-            // Ideally we can look to modify cql-execution to help us with this flaw
-            const clauseResult = detailedResult.clauseResults?.find(
-              cr => cr.libraryName === r.retrieveLibraryName && cr.localId === f.localId
-            );
-
-            // False clause means this specific filter was falsy
-            if (clauseResult && clauseResult.final === FinalResult.FALSE) {
-              const code = getGapReasonCode(f);
-              if (code !== null) {
-                reasonDetail.reasonCodes.push(code);
-=======
->>>>>>> 21ed75af
               }
             });
           });
