--- conflicted
+++ resolved
@@ -61,14 +61,9 @@
 async function calc(
   measureBundle: R4.IBundle,
   patientBundles: R4.IBundle[],
-<<<<<<< HEAD
   calcOptions: CalculationOptions
 ): Promise<CalculatorFunctionOutput | undefined> {
-=======
-  calcOptions: CalculationOptions,
-  valueSetCache: R4.IValueSet[] = []
-): Promise<any> {
->>>>>>> c173e520
+
   let result;
   if (program.outputType === 'raw') {
     result = await calculateRaw(measureBundle, patientBundles, calcOptions, valueSetCache);
